$schema: https://git.drupalcode.org/project/drupal/-/raw/11.x/core/modules/sdc/src/metadata.schema.json
name: Slider Item
status: stable
group: Molecules
<<<<<<< HEAD
libraryDependencies: ["adesso_cms_theme/global"]
description: 'Individual item within a slider component with enhanced media processing and responsive image support'
=======
description: 'Individual item within a slider component with media slot architecture and enhanced responsive image support'
>>>>>>> bbf18de7
props:
  type: object
  properties:
    # Media Configuration
    media_url:
      type: [string, "null"]
      title: Media URL
      description: Direct URL to media file for optimization
      default: null
    media_alt:
      type: [string, "null"]
      title: Media Alt Text
      description: Alternative text for the media/image for screen readers
      default: null
    media_caption:
      type: [string, "null"]
      title: Media Caption
      description: Optional caption describing the media content
      default: null
    media_credit:
      type: [string, "null"]
      title: Media Credit
      description: Photo credit or attribution
      default: null
    # Responsive Image Variants
    media_variants:
      type: object
      title: Media Variants
      description: Different sized versions of the media for responsive loading
      properties:
        thumbnail:
          type: [string, "null"]
          description: Small thumbnail version (150x150)
        medium:
          type: [string, "null"]
          description: Medium sized version (800x450)
        large:
          type: [string, "null"]
          description: Large version (1920x1080)
        webp:
          type: [string, "null"]
          description: WebP optimized version
        avif:
          type: [string, "null"]
          description: AVIF optimized version
    # Content
    subtitle:
      type: [string, "null"]
      title: Subtitle
      description: Optional subtitle for the slide
      default: null
    summary:
      type: [string, "null"]
      title: Summary
      description: Optional summary text for the slide
      default: null
    body:
      type: [string, "null"]
      title: Body Content
      description: Optional detailed body content
      default: null
    # Link Configuration
    link_url:
      type: [string, "null"]
      title: Link URL
      description: Optional URL to link the entire slide
      default: null
    link_title:
      type: [string, "null"]
      title: Link Title
      description: Accessible title for the link
      default: null
    link_target:
      type: string
      title: Link Target
      description: Link target attribute
      enum: [_self, _blank, _parent, _top]
      default: _self
    # CTA Button
    cta_text:
      type: [string, "null"]
      title: CTA Button Text
      description: Call-to-action button text
      default: null
    cta_url:
      type: [string, "null"]
      title: CTA Button URL
      description: Call-to-action button URL
      default: null
    cta_style:
      type: string
      title: CTA Button Style
      description: Visual style for CTA button
      enum: [primary, secondary, outline, ghost]
      default: primary
    # Visual Configuration
    theme:
      type: string
      title: Theme
      description: Theme variation (default, light or dark)
      enum: [default, light, dark]
      default: default
    overlay_opacity:
      type: string
      title: Overlay Opacity
      description: Opacity of text overlay background
      enum: [none, light, medium, dark]
      default: medium
    text_position:
      type: string
      title: Text Position
      description: Position of text content over image
      enum: [center, bottom-left, bottom-center, bottom-right, top-left, top-center, top-right]
      default: bottom-left
    # Performance Options
    lazy_load:
      type: boolean
      title: Lazy Load
      description: Enable lazy loading for this slide
      default: true
    preload_priority:
      type: string
      title: Preload Priority
      description: Loading priority for optimization
      enum: [high, normal, low]
      default: normal
    # Metadata
    slide_id:
      type: [string, "null"]
      title: Slide ID
      description: Unique identifier for this slide
      default: null
    slide_index:
      type: [integer, "null"]
      title: Slide Index
      description: Position index in slider
      default: null
    # CSS and Attributes
    attributes:
      type: string
      title: Attributes
      description: Additional HTML attributes
      default: ""
    modifier_class:
      type: string
      title: Modifier classes
      description: Additional CSS classes
      default: ""
slots:
  media:
    description: 'Media content for the slider item (field_media)'
    required: false
  title:
    description: 'Component title content'
    required: false
  content:
    description: 'Main component content'
    required: true
libraryDependencies:
  - adesso_cms_theme/global
libraryOverrides:
  dependencies:
    - core/drupal
    - adesso_cms_theme/responsive-images<|MERGE_RESOLUTION|>--- conflicted
+++ resolved
@@ -2,12 +2,7 @@
 name: Slider Item
 status: stable
 group: Molecules
-<<<<<<< HEAD
-libraryDependencies: ["adesso_cms_theme/global"]
-description: 'Individual item within a slider component with enhanced media processing and responsive image support'
-=======
 description: 'Individual item within a slider component with media slot architecture and enhanced responsive image support'
->>>>>>> bbf18de7
 props:
   type: object
   properties:
