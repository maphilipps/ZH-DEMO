<<<<<<< HEAD
{#
/**
 * @file
 * Accordion paragraph template using paragraph-wrapper component with embed pattern.
 */
#}

{# Accordion paragraph configuration #}
{% include '@adesso_cms_theme/_mixins/paragraph-config.twig' %}
{# Embed the paragraph-wrapper component using slots #} {% embed 'adesso_cms_theme:paragraph-wrapper' with { theme:
wrapper_theme, spacing: wrapper_spacing, tag: wrapper_tag, className: wrapper_css_class, attributes: attributes } %} {%
block prefix %} {% if title is defined and title %} {% include 'adesso_cms_theme:section-header' with { title:
title|default(''), pre_headline: pre_headline|default(''), alignment: 'center', title_tag: 'h2', pre_headline_tag:
'span', pre_headline_visual_level: '3' } %} {% endif %} {% endblock %} {% block content %}
<div class="mx-auto max-w-3xl">
  {% embed 'adesso_cms_theme:accordion' with { content: content, title: content.field_title['#items'] ?
  content.field_title['#items'].getString() : '', pre_headline: content.field_pre_headline['#items'] is defined and
  content.field_pre_headline['#items'] ? content.field_pre_headline['#items'].getString() : '', is_dark: wrapper_theme
  == 'dark', } only %} {% block accordion_items %} {{ content.field_accordion_item }} {% endblock accordion_items %} {%
  endembed %}
</div>
{% endblock %} {% endembed %}
=======
{# /** 
 * @file 
 * Accordion paragraph template using paragraph-wrapper component with embed pattern. 
 */ #}

{# Accordion paragraph configuration #}
{% set wrapper_theme = paragraph.field_theme.value|default('default') %}
{% set wrapper_spacing = paragraph.field_spacing.value|default('medium') %}
{% set wrapper_tag = 'section' %}
{% set wrapper_css_class = [
  'paragraph', 
  'paragraph--type--' ~ paragraph.bundle|clean_class, 
  view_mode ? 'paragraph--view-mode--' ~ view_mode|clean_class, 
  not paragraph.isPublished() ? 'paragraph--unpublished' 
]|join(' ') %}

{# Embed the paragraph-wrapper component using slots #}
{% embed 'adesso_cms_theme:paragraph-wrapper' with { 
  theme: wrapper_theme, 
  spacing: wrapper_spacing, 
  tag: wrapper_tag, 
  className: wrapper_css_class, 
  attributes: attributes 
} %}
  {% block prefix %}
    {% if title is defined and title %} 
      {% include 'adesso_cms_theme:section-header' with { 
        title: title|default(''), 
        pre_headline: pre_headline|default(''), 
        alignment: 'center', 
        title_tag: 'h2', 
        pre_headline_tag: 'span', 
        pre_headline_visual_level: '3' 
      } %} 
    {% endif %} 
  {% endblock %} 
  
  {% block content %}
    <div class="mx-auto max-w-3xl">
      {% embed 'adesso_cms_theme:accordion' with { 
        content: content, 
        is_dark: wrapper_theme == 'dark', 
      } only %}
        {% block title %}{{ content.field_title }}{% endblock %}
        {% block pre_headline %}{{ content.field_pre_headline }}{% endblock %}
        {% block accordion_items %}{{ content.field_accordion_item }}{% endblock %}
      {% endembed %}
    </div>
  {% endblock %}
{% endembed %}
>>>>>>> caced52d
<|MERGE_RESOLUTION|>--- conflicted
+++ resolved
@@ -1,4 +1,3 @@
-<<<<<<< HEAD
 {#
 /**
  * @file
@@ -8,35 +7,6 @@
 
 {# Accordion paragraph configuration #}
 {% include '@adesso_cms_theme/_mixins/paragraph-config.twig' %}
-{# Embed the paragraph-wrapper component using slots #} {% embed 'adesso_cms_theme:paragraph-wrapper' with { theme:
-wrapper_theme, spacing: wrapper_spacing, tag: wrapper_tag, className: wrapper_css_class, attributes: attributes } %} {%
-block prefix %} {% if title is defined and title %} {% include 'adesso_cms_theme:section-header' with { title:
-title|default(''), pre_headline: pre_headline|default(''), alignment: 'center', title_tag: 'h2', pre_headline_tag:
-'span', pre_headline_visual_level: '3' } %} {% endif %} {% endblock %} {% block content %}
-<div class="mx-auto max-w-3xl">
-  {% embed 'adesso_cms_theme:accordion' with { content: content, title: content.field_title['#items'] ?
-  content.field_title['#items'].getString() : '', pre_headline: content.field_pre_headline['#items'] is defined and
-  content.field_pre_headline['#items'] ? content.field_pre_headline['#items'].getString() : '', is_dark: wrapper_theme
-  == 'dark', } only %} {% block accordion_items %} {{ content.field_accordion_item }} {% endblock accordion_items %} {%
-  endembed %}
-</div>
-{% endblock %} {% endembed %}
-=======
-{# /** 
- * @file 
- * Accordion paragraph template using paragraph-wrapper component with embed pattern. 
- */ #}
-
-{# Accordion paragraph configuration #}
-{% set wrapper_theme = paragraph.field_theme.value|default('default') %}
-{% set wrapper_spacing = paragraph.field_spacing.value|default('medium') %}
-{% set wrapper_tag = 'section' %}
-{% set wrapper_css_class = [
-  'paragraph', 
-  'paragraph--type--' ~ paragraph.bundle|clean_class, 
-  view_mode ? 'paragraph--view-mode--' ~ view_mode|clean_class, 
-  not paragraph.isPublished() ? 'paragraph--unpublished' 
-]|join(' ') %}
 
 {# Embed the paragraph-wrapper component using slots #}
 {% embed 'adesso_cms_theme:paragraph-wrapper' with { 
@@ -71,5 +41,4 @@
       {% endembed %}
     </div>
   {% endblock %}
-{% endembed %}
->>>>>>> caced52d
+{% endembed %}