--- conflicted
+++ resolved
@@ -1,4 +1,3 @@
-<<<<<<< HEAD
 {#
 /**
  * @file
@@ -8,27 +7,6 @@
 
 {# Newsletter paragraph configuration #}
 {% include '@adesso_cms_theme/_mixins/paragraph-config.twig' %}
-{# Embed the paragraph-wrapper component using slots #} {% embed 'adesso_cms_theme:paragraph-wrapper' with { theme:
-wrapper_theme, spacing: wrapper_spacing, tag: wrapper_tag, className: wrapper_css_class, attributes: attributes } %} {%
-block prefix %} {{ title_prefix }} {{ title_suffix }} {% endblock %} {% block content %} {% include
-'adesso_cms_theme:newsletter-form' with { pre_headline: paragraph.field_pre_headline.value, title:
-paragraph.field_title.value, summary: content.field_summary, is_dark: wrapper_theme == 'dark', } only %} {% endblock %}
-=======
-{# /** 
- * @file 
- * Newsletter paragraph template using paragraph-wrapper component with embed pattern. 
- */ #}
-
-{# Newsletter paragraph configuration #}
-{% set wrapper_theme = paragraph.field_theme.value|default('default') %}
-{% set wrapper_spacing = paragraph.field_spacing.value|default('medium') %}
-{% set wrapper_tag = 'section' %}
-{% set wrapper_css_class = [
-  'paragraph', 
-  'paragraph--type--' ~ paragraph.bundle|clean_class, 
-  view_mode ? 'paragraph--view-mode--' ~ view_mode|clean_class, 
-  not paragraph.isPublished() ? 'paragraph--unpublished' 
-]|join(' ') %}
 
 {# Embed the paragraph-wrapper component using slots #}
 {% embed 'adesso_cms_theme:paragraph-wrapper' with { 
@@ -52,5 +30,4 @@
       {% block pre_headline %}{{ content.field_pre_headline }}{% endblock %}
     {% endembed %}
   {% endblock %}
->>>>>>> caced52d
 {% endembed %}