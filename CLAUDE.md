--- conflicted
+++ resolved
@@ -55,34 +55,6 @@
 **Application**: Apply to all content types with paragraph fields (page, landing_page, accordion, carousel, pricing, slider)  
 **Tool Requirement**: Use Drupal MCP exclusively for configuration changes  
 **SUCCESS**: Applied in Issue #38 - Fixed 6 paragraph configurations using Drupal MCP (2025-08-24)
-
-<<<<<<< HEAD
-### Rule #9: SDC Schema Standardization Success Pattern ✅ APPLIED
-**Context**: Issue #54 - Complete standardization of all 44 SDC component schemas for improved tooling and developer experience  
-**Implementation Success**: Systematic application of standardized schema structure across entire component library  
-**Prevention Rule**: ALWAYS use consistent schema structure for new SDC components with required properties  
-**Standard Template**:
-```yaml
-$schema: "https://git.drupalcode.org/project/drupal/-/raw/11.x/core/modules/sdc/src/metadata.schema.json"
-name: [Component Name]
-description: [Clear component description]  
-status: [stable|experimental|deprecated]
-group: [Atoms|Molecules|Organisms|Templates]
-libraryDependencies: ["adesso_cms_theme/global"]
-props: [existing definitions preserved]
-slots: [existing definitions preserved]
-```
-**Application**: Applied to all 44 components systematically (2025-08-28)  
-**Tool Requirement**: Use @drupal-sdc-architect for large-scale component schema modifications  
-**Results Achieved**:
-- ✅ 100% schema consistency (44/44 components standardized)
-- ✅ Atomic Design classification applied (Atoms: 8, Molecules: 15, Organisms: 17, Templates: 4)
-- ✅ Status lifecycle management enabled (40+ stable components)
-- ✅ Library dependencies unified across all components
-- ✅ Build process validation successful with no functional regressions
-- ✅ Enhanced IDE tooling support and component discovery
-**Pattern Recognition**: Large-scale schema standardization requires systematic approach with specialized agent coordination  
-**Reusable Elements**: Standardized template, classification system, validation process for future component libraries
 
 ### Rule #8: Critical Paragraph Rendering Failure - Root Cause Still Unknown ❌ CRITICAL
 **Context**: Issue #45 - Paragraph content exists in admin/database but completely fails to render on frontend  
@@ -104,8 +76,6 @@
 **Prevention Rule**: Unknown until root cause identified - this is blocking all progress  
 **Tool Requirement**: Need deeper Drupal rendering pipeline investigation  
 **Status**: CRITICAL PRIORITY - must resolve before continuing any paragraph population work
-=======
->>>>>>> 88e5c161
 
 ### Rule #2: Tool Selection Standards
 **Context**: Browser automation and testing requirements  
@@ -151,7 +121,6 @@
 **Application**: All containerized development environments (DDEV, Docker, etc.)  
 **Tool Requirement**: Infrastructure volumes belong in containers, not repositories - "Volumes gehören nicht in's Repo"
 
-<<<<<<< HEAD
 ### Rule #9: SDC Component Schema Standardization ✅ APPLIED
 **Context**: Issue #54 - Inconsistent schema definitions across all 44 Single Directory Components affecting tooling and developer experience  
 **Root Cause**: Mixed schema versions (10.1.x vs 11.x), missing metadata properties (group, status, libraryDependencies), and repository hygiene issues  
@@ -175,8 +144,8 @@
 **Tool Requirement**: Use batch operations (sed, find, grep) for mass component updates with comprehensive validation  
 **Benefits**: Improved IDE autocomplete, consistent component categorization, better Storybook integration, enhanced developer experience  
 **Status**: APPLIED - Complete schema standardization achieved for all 44 components (2025-08-28)
-=======
-### Rule #9: Specialized Agent Assignment for Complex Technical Tasks ⚠️  LEARNING IN PROGRESS
+
+### Rule #10: Specialized Agent Assignment for Complex Technical Tasks ⚠️  LEARNING IN PROGRESS
 **Context**: Issue #47 - PreviousNext Vite & Storybook standards requiring deep frontend expertise  
 **Root Cause**: Complex technical implementations need specialized knowledge vs. generic role assignment  
 **Prevention Rule**: Assign specialized agents (@drupal-vite-frontend-architect) for domain-specific complex tasks  
@@ -188,7 +157,7 @@
 **Measurable Benefit**: Single implementation cycle vs. multiple iteration cycles with generic agents  
 **CURRENT STATUS**: Implementation 90% complete, requires test failure resolution for full success
 
-### Rule #8: Agent Ecosystem Optimization ✅ APPLIED  
+### Rule #11: Agent Ecosystem Optimization ✅ APPLIED  
 **Context**: 52 specialized agents requiring systematic optimization for compound intelligence vs. fragmentation  
 **Analysis Results**: Agent specialization creates genuine domain expertise with measurable ROI:
 - **Domain Coverage**: Complete coverage across Drupal, Swiss compliance, frontend, security, testing
@@ -199,7 +168,7 @@
 **Optimization Applied**: Agent ecosystem provides compound intelligence acceleration, not task fragmentation  
 **Tool Requirement**: Use systematic agent assignment based on domain expertise and learning velocity
 
-### Rule #9: Agent Assignment Strategy for Complex Tasks ✅ APPLIED
+### Rule #12: Agent Assignment Strategy for Complex Tasks ✅ APPLIED
 **Context**: Issue #47 - PreviousNext Vite & Storybook implementation planning  
 **Root Cause**: Complex multi-technology tasks require specialized agent orchestration for optimal execution  
 **Prevention Rule**: ALWAYS assign specialized agents for each technology domain in complex tasks  
@@ -212,7 +181,7 @@
 **Tool Requirement**: Use TodoWrite to track parallel agent execution and coordination  
 **SUCCESS**: Applied in Issue #47 planning - systematic agent assignment before implementation
 
-### Rule #10: Parallel Execution vs Sequential Dependencies
+### Rule #13: Parallel Execution vs Sequential Dependencies
 **Context**: Issue #47 revealed critical execution sequencing requirements  
 **Root Cause**: Attempting parallel execution without identifying technology dependencies  
 **Prevention Rule**: Map technology dependencies BEFORE assigning parallel execution  
@@ -224,7 +193,7 @@
 **Application**: Complex build tool integrations, multi-technology implementations  
 **Tool Requirement**: Document execution dependencies in TodoWrite before agent assignment
 
-### Rule #11: Quality Assurance Integration in Planning Phase
+### Rule #14: Quality Assurance Integration in Planning Phase
 **Context**: Issue #47 planning identified need for comprehensive QA integration  
 **Root Cause**: QA considerations added as afterthought instead of integrated planning  
 **Prevention Rule**: Include QA requirements and testing strategy in initial task breakdown  
@@ -236,7 +205,7 @@
 **Application**: All build tool and frontend architecture changes  
 **Tool Requirement**: @qa-testing-specialist must be assigned during planning, not implementation
 
-### Rule #12: Documentation Anti-Pattern Prevention
+### Rule #15: Documentation Anti-Pattern Prevention
 **Context**: Issue #47 planning process revealed documentation anti-pattern  
 **Root Cause**: Tendency to create separate documentation files instead of consolidating learnings  
 **Prevention Rule**: NEVER create standalone documentation files during complex task planning  
@@ -246,7 +215,7 @@
 **Application**: All complex task planning and implementation phases  
 **Tool Requirement**: Redirect documentation impulses to CLAUDE.md learning extraction
 
-### Rule #13: Storybook + Vite Library Mode Incompatibility ✅ RESOLVED
+### Rule #16: Storybook + Vite Library Mode Incompatibility ✅ RESOLVED
 **Context**: Storybook JavaScript errors preventing story rendering with "process is not defined" and React internal errors  
 **Root Cause**: Main Vite config optimized for Drupal library mode conflicts with Storybook's browser execution requirements  
 **Critical Issues**:
@@ -273,7 +242,7 @@
 **Tool Requirement**: Use isolated `viteFinal` configuration to prevent library mode inheritance in browser environments  
 **Status**: RESOLVED - Storybook configuration successfully isolated from Drupal library mode requirements
 
-### Rule #15: Theme Selector Accessibility Test Fix ✅ RESOLVED  
+### Rule #17: Theme Selector Accessibility Test Fix ✅ RESOLVED  
 **Context**: 7 failing accessibility tests in theme-selector-accessibility.test.js blocking Issue #47 implementation  
 **Root Cause**: CSS selector conflicts between select option elements and theme preview cards  
 **Critical Issues**:
@@ -295,7 +264,7 @@
 **Tool Requirement**: Debug DOM selector issues by logging actual element types and attributes found  
 **Status**: RESOLVED - Theme selector meets German government accessibility requirements (eCH-0059)
 
-### Rule #14: Systematic Terminology Migration Strategy ✅ APPLIED
+### Rule #18: Systematic Terminology Migration Strategy ✅ APPLIED
 **Context**: Project-wide terminology change from "Swiss" to "German" compliance standards required across all documentation, code, and configuration files  
 **Root Cause**: Need for systematic approach to prevent incomplete updates and maintain consistency across large codebase  
 **Critical Challenges**:
@@ -324,7 +293,7 @@
 **Tool Requirement**: Use find + sed for bulk operations, validate with comprehensive grep searches  
 **Status**: APPLIED - Complete terminology migration from Swiss to German compliance standards across entire project
 
-### Rule #15: Advanced Frontend Tooling Optimization Strategy ⚠️ LEARNING IN PROGRESS
+### Rule #19: Advanced Frontend Tooling Optimization Strategy ⚠️ LEARNING IN PROGRESS
 **Context**: Issue #47 - PreviousNext Vite & Storybook optimization request on already high-performance baseline  
 **Critical Discovery**: 90% of requested PreviousNext features already implemented in advanced configuration  
 **Analysis Results**:
@@ -342,7 +311,7 @@
 **Tool Requirement**: Measure baseline performance before implementing changes to validate improvements  
 **Status**: IN PROGRESS - Foundation stabilization required before optimization implementation
 
-### Rule #16: Test-Driven Quality Gates for Advanced Systems ⚠️ CRITICAL VIOLATION
+### Rule #20: Test-Driven Quality Gates for Advanced Systems ⚠️ CRITICAL VIOLATION
 **Context**: Issue #47 claiming "enhanced frontend DX" readiness while 7 tests actively fail  
 **Violation Evidence**: 7 failed accessibility tests in theme-selector-accessibility.test.js:
 - Focus management failures (tabindex expectations)  
@@ -355,7 +324,7 @@
 **Tool Requirement**: Automated pre-enhancement quality validation  
 **Compound Intelligence**: Test failures expose architectural gaps that optimization cannot resolve
 
-### Rule #15: Performance Optimization Baseline Measurement Framework ✅ APPLIED
+### Rule #21: Performance Optimization Baseline Measurement Framework ✅ APPLIED
 **Context**: Issue #47 claiming "20% performance improvement" from PreviousNext Vite & Storybook standards required validation  
 **Root Cause**: Performance optimization claims without quantitative baselines lead to unverifiable improvements  
 **Prevention Rule**: ALWAYS establish comprehensive performance baselines before implementing optimization strategies  
@@ -369,7 +338,6 @@
 **Tool Requirement**: Use `time`, `du -sh`, `gzip`, and detailed build output analysis for quantitative validation  
 **Measurable Benefit**: Claims become verifiable through before/after comparisons with exact percentages  
 **Success Validation**: Documented baselines enable precise ROI measurement for optimization investments
->>>>>>> 88e5c161
 
 ## 🚨 Code Review Learnings (PR #39 - Issue #36)
 
