--- conflicted
+++ resolved
@@ -44,12 +44,9 @@
                 site_name: site_name,
                 modifier: 'h-8'
               } %}
-<<<<<<< HEAD
-=======
               {% if site_name %}
                 <span class="ml-3 text-xl font-semibold {{ text_classes[background_color] }}">{{ site_name }}</span>
               {% endif %}
->>>>>>> 875a444a
             </a>
           {% endif %}
 
@@ -106,12 +103,9 @@
               site_name: site_name,
               modifier: 'h-6'
             } %}
-<<<<<<< HEAD
-=======
             {% if site_name %}
               <span class="ml-2 text-lg font-semibold {{ text_classes[background_color|default('default')] }}">{{ site_name|escape }}</span>
             {% endif %}
->>>>>>> 875a444a
           </a>
         {% endif %}
         {# Render footer menu block with defensive programming #}
@@ -149,12 +143,9 @@
                 site_name: site_name,
                 modifier: 'h-8'
               } %}
-<<<<<<< HEAD
-=======
               {% if site_name %}
                 <span class="ml-3 text-xl font-semibold {{ text_classes[background_color] }}">{{ site_name }}</span>
               {% endif %}
->>>>>>> 875a444a
             </a>
           {% endif %}
 
@@ -205,12 +196,9 @@
                 site_name: site_name,
                 modifier: 'h-8'
               } %}
-<<<<<<< HEAD
-=======
               {% if site_name %}
                 <span class="ml-3 text-xl font-semibold {{ text_classes[background_color] }}">{{ site_name }}</span>
               {% endif %}
->>>>>>> 875a444a
             </a>
           {% endif %}
 
