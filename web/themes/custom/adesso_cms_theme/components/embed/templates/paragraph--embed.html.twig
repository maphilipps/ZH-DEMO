--- conflicted
+++ resolved
@@ -1,4 +1,3 @@
-<<<<<<< HEAD
 {#
 /**
  * @file
@@ -7,29 +6,7 @@
 #}
 
 {# Embed paragraph configuration #}
-{% include '@adesso_cms_theme/_mixins/paragraph-config.twig' %} {# Embed the
-paragraph-wrapper component using slots #} {% embed 'adesso_cms_theme:paragraph-wrapper' with { theme: wrapper_theme,
-spacing: wrapper_spacing, tag: wrapper_tag, className: wrapper_css_class, attributes: attributes } %} {% block prefix %}
-{{ title_prefix }} {{ title_suffix }} {% endblock %} {% block content %} {% include 'adesso_cms_theme:embed' with {
-pre_headline: content.field_pre_headline|render|striptags, title: content.field_title|render|striptags, sub_headline:
-content.field_sub_headline|render|striptags, embed: content.field_script|render|striptags, } only %} {% endblock %} {%
-endembed %}
-=======
-{# /** 
- * @file 
- * Embed paragraph template using paragraph-wrapper component with embed pattern. 
- */ #}
-
-{# Embed paragraph configuration #}
-{% set wrapper_theme = paragraph.field_theme.value|default('default') %}
-{% set wrapper_spacing = paragraph.field_spacing.value|default('medium') %}
-{% set wrapper_tag = 'section' %}
-{% set wrapper_css_class = [
-  'paragraph', 
-  'paragraph--type--' ~ paragraph.bundle|clean_class, 
-  view_mode ? 'paragraph--view-mode--' ~ view_mode|clean_class, 
-  not paragraph.isPublished() ? 'paragraph--unpublished' 
-]|join(' ') %}
+{% include '@adesso_cms_theme/_mixins/paragraph-config.twig' %}
 
 {# Embed the paragraph-wrapper component using slots #}
 {% embed 'adesso_cms_theme:paragraph-wrapper' with { 
@@ -52,5 +29,4 @@
       {% block pre_headline %}{{ content.field_pre_headline }}{% endblock %}
     {% endembed %}
   {% endblock %}
-{% endembed %}
->>>>>>> caced52d
+{% endembed %}