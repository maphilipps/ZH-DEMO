<div class="container mx-auto px-4 container">
  <div class="grid grid-cols-1 md:grid-cols-2 lg:grid-cols-3 gap-4 md:gap-8">
<<<<<<< HEAD
    {% block recent_card_items %} 
      {% embed 'adesso_cms_theme:recent-card-item' with { "url": url } only %}
        {% block media %}{{ content.field_thumbnail }}{% endblock %}
        {% block title %}{{ label }}{% endblock %}
=======
    {% block recent_card_items %}
      {% embed 'adesso_cms_theme:recent-card-item' with {
        title: label,
        url: url
      } only %}
        {% block media %}{{ content.field_thumbnail }}{% endblock %}
>>>>>>> 07d70825
        {% block summary %}{{ content.field_summary }}{% endblock %}
      {% endembed %}
    {% endblock %}
  </div>
</div><|MERGE_RESOLUTION|>--- conflicted
+++ resolved
@@ -1,18 +1,11 @@
 <div class="container mx-auto px-4 container">
   <div class="grid grid-cols-1 md:grid-cols-2 lg:grid-cols-3 gap-4 md:gap-8">
-<<<<<<< HEAD
-    {% block recent_card_items %} 
-      {% embed 'adesso_cms_theme:recent-card-item' with { "url": url } only %}
-        {% block media %}{{ content.field_thumbnail }}{% endblock %}
-        {% block title %}{{ label }}{% endblock %}
-=======
     {% block recent_card_items %}
       {% embed 'adesso_cms_theme:recent-card-item' with {
         title: label,
         url: url
       } only %}
         {% block media %}{{ content.field_thumbnail }}{% endblock %}
->>>>>>> 07d70825
         {% block summary %}{{ content.field_summary }}{% endblock %}
       {% endembed %}
     {% endblock %}
