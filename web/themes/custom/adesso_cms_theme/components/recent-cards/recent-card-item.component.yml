$schema: https://git.drupalcode.org/project/drupal/-/raw/11.x/core/modules/sdc/src/metadata.schema.json
name: Recent Card Item
status: stable
group: Molecules
<<<<<<< HEAD
libraryDependencies: ["adesso_cms_theme/global"]
=======
>>>>>>> bbf18de7
description: 'A card item component for displaying recent content with media, title, and summary.'
props:
  type: object
  required:
    - url
    - title
  properties:
    media:
      type: string
      title: 'Media Content'
      description: 'The media content (rendered HTML) - typically a thumbnail image'
      default: ''
    summary:
      type:
        - string
        - 'null'
      title: 'Summary'
      description: 'Brief description or summary for the card'
      default: ''
    url:
      type: string
      title: 'URL'
      description: 'Destination URL for the card links'

slots:
  title:
    title: 'Title'
    description: 'Component title content'
    required: false
  content:
    title: 'Content'
    description: 'Main component content'
    required: true
libraryDependencies:
  - adesso_cms_theme/global<|MERGE_RESOLUTION|>--- conflicted
+++ resolved
@@ -2,10 +2,7 @@
 name: Recent Card Item
 status: stable
 group: Molecules
-<<<<<<< HEAD
 libraryDependencies: ["adesso_cms_theme/global"]
-=======
->>>>>>> bbf18de7
 description: 'A card item component for displaying recent content with media, title, and summary.'
 props:
   type: object
