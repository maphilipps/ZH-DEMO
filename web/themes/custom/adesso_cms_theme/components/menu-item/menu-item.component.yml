--- conflicted
+++ resolved
@@ -3,10 +3,7 @@
 description: Atomic menu item component with consistent styling and behavior for navigation systems
 status: stable
 group: Atoms
-<<<<<<< HEAD
 libraryDependencies: ["adesso_cms_theme/global"]
-=======
->>>>>>> bbf18de7
 props:
   type: object
   required: [title, url]
