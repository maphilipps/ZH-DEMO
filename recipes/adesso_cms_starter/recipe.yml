--- conflicted
+++ resolved
@@ -26,11 +26,8 @@
   - menu_ui
   - shortcut
   - views_ui
-<<<<<<< HEAD
+  - default_content
   - vite
-=======
-  - default_content
->>>>>>> 6fd1bf88
 config:
   # If the config we're importing already exists, we don't really care
   # what it looks like.
