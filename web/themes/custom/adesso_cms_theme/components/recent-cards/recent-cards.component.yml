--- conflicted
+++ resolved
@@ -2,10 +2,7 @@
 name: Recent Cards
 status: stable
 group: Organisms
-<<<<<<< HEAD
 libraryDependencies: ["adesso_cms_theme/global"]
-=======
->>>>>>> bbf18de7
 description: 'A container component for displaying a grid of recent content cards.'
 props:
   type: object
