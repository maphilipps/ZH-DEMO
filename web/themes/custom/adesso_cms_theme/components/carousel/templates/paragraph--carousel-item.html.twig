--- conflicted
+++ resolved
@@ -1,11 +1,3 @@
-<<<<<<< HEAD
-{# /** * @file * Carousel item paragraph template (child component - no wrapper needed). */ #} {{ title_prefix }} {{
-title_suffix }} {% embed '@adesso_cms_theme/carousel/carousel-item.twig' with { "item": { "media": content.field_media }
-} only %}
-  {% block title %}{{ content.field_title }}{% endblock %}
-  {% block summary %}{{ content.field_summary }}{% endblock %}
-{% endembed %}
-=======
 {#
 /**
  * @file
@@ -22,5 +14,4 @@
     "title": content.field_title,
     "summary": content.field_summary
   }
-} only %}
->>>>>>> 07d70825
+} only %}