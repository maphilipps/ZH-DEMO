--- conflicted
+++ resolved
@@ -2,10 +2,7 @@
 name: Status Badge
 status: stable
 group: Atoms
-<<<<<<< HEAD
 libraryDependencies: ["adesso_cms_theme/global"]
-=======
->>>>>>> bbf18de7
 description: 'Status badge component for Event Review Dashboard with Swiss compliance colors'
 props:
   type: object
