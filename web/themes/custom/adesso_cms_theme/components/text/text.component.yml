$schema: https://git.drupalcode.org/project/drupal/-/raw/10.1.x/core/modules/sdc/src/metadata.schema.json
name: Text Block
description: Editorial/Text Block component
props:
  type: object
  properties:
    eyebrow:
      type: string
      title: eyebrow
      description: Optional eyebrow text displayed above the title (legacy)
    pre_headline:
      type:
        - string
        - 'null'
      title: pre_headline
      description: Optional pre-headline text displayed above the title
    title:
      type: string
      title: title
      description: Main title of the text block
    heading:
      type: object
      title: heading
      description: Optional heading object that overrides the title
      properties:
        url:
          type: string
        title:
          type: string
        icon:
          type: string
    body:
      type: string
      title: body
      description: Main content of the text block
    link:
      type: object
      title: link
      description: Primary button/link configuration
      properties:
        url:
          type: string
        title:
          type: string
        icon:
          type: string
    link2:
      type: object
      title: link2
      description: Secondary button/link configuration
      properties:
        url:
          type: string
        title:
          type: string
        icon:
          type: string
    text_layout:
      type: string
      title: text_layout
      description: Layout configuration for the text block
      enum:
        - left
        - centered
        - buttons-right
    className:
      type: string
      title: className
      description: Additional CSS classes for the container
<<<<<<< HEAD
slots:
  content:
    title: Content
    description: Text block content area with title and body
  primary_action:
    title: Primary Action
    description: Primary call-to-action button/link area for field_link
  secondary_action:
    title: Secondary Action
    description: Secondary call-to-action button/link area for field_link2
=======

slots:
  content:
    title: 'Content'
    description: 'Text content'
    required: true
>>>>>>> caced52d
<|MERGE_RESOLUTION|>--- conflicted
+++ resolved
@@ -1,4 +1,4 @@
-$schema: https://git.drupalcode.org/project/drupal/-/raw/10.1.x/core/modules/sdc/src/metadata.schema.json
+$schema: https://git.drupalcode.org/project/drupal/-/raw/11.x/core/modules/sdc/src/metadata.schema.json
 name: Text Block
 description: Editorial/Text Block component
 props:
@@ -67,22 +67,19 @@
       type: string
       title: className
       description: Additional CSS classes for the container
-<<<<<<< HEAD
-slots:
-  content:
-    title: Content
-    description: Text block content area with title and body
-  primary_action:
-    title: Primary Action
-    description: Primary call-to-action button/link area for field_link
-  secondary_action:
-    title: Secondary Action
-    description: Secondary call-to-action button/link area for field_link2
-=======
+status: stable
+group: molecule
 
 slots:
   content:
-    title: 'Content'
-    description: 'Text content'
+    title: 'Text Content'
+    description: 'Text block content area with title and body'
     required: true
->>>>>>> caced52d
+  primary_action:
+    title: 'Primary Action'
+    description: 'Primary call-to-action button/link area for field_link'
+    required: false
+  secondary_action:
+    title: 'Secondary Action'
+    description: 'Secondary call-to-action button/link area for field_link2'
+    required: false