--- conflicted
+++ resolved
@@ -4,23 +4,6 @@
     <div class="flex flex-col lg:space-y-8">
       {# Header Section #}
       <div class="flex flex-col justify-center">
-<<<<<<< HEAD
-        {% if pre_headline or title %}
-          {% include 'adesso_cms_theme:section-header' with {
-            title: title,
-            pre_headline: pre_headline,
-            alignment: 'left',
-            title_tag: 'h2',
-            pre_headline_tag: 'h3',
-            title_visual_level: '2',
-            pre_headline_visual_level: '3',
-            additional_classes: 'mb-4'
-          } %}
-        {% endif %}
-        <div class="newsletter-summary">
-          {{ summary }}
-        </div>
-=======
         {% if has_slot('pre_headline') or has_slot('title') %} 
           {% include 'adesso_cms_theme:section-header' with { 
             title: get_slot('title'), 
@@ -34,7 +17,6 @@
           } %} 
         {% endif %}
         <div class="newsletter-summary">{{ summary }}</div>
->>>>>>> main
       </div>
       {# Newsletter Form Section #}
       <div class="mt-6 lg:mt-0">
@@ -50,16 +32,10 @@
             {# Submit Button #}
             {% include 'adesso_cms_theme:button' with {
               text: 'Submit'|t,
-<<<<<<< HEAD
-              type: 'submit',
-              variant: 'default',
-              modifier: 'text-base h-12'
-=======
               variant: 'default',
               size: 'lg',
               type: 'submit',
               modifier: 'h-12 text-base'
->>>>>>> bbf18de7
             } %}
           </div>
         </div>
