$schema: https://git.drupalcode.org/project/drupal/-/raw/11.x/core/modules/sdc/src/metadata.schema.json
name: Logo
description: General/Logo component with variant support
status: stable
group: Atoms
<<<<<<< HEAD
libraryDependencies: ["adesso_cms_theme/global"]
=======
>>>>>>> bbf18de7
props:
  type: object
  properties:
    site_logo:
      type: string
      title: site_logo
      description: Path to the site logo image file
    site_name:
      type: string
      title: site_name
      description: Site name for alt text
      default: 'Site'
    variant:
      type: string
      title: variant
      description: Logo variant styling
      enum: [default, inverted]
      default: default
    modifier:
      type: string
      title: modifier
      description: Additional Tailwind CSS classes for sizing and styling

slots:
  content:
    title: 'Logo Content'
    description: 'Logo image and branding content'
    required: true
libraryDependencies:
  - adesso_cms_theme/global<|MERGE_RESOLUTION|>--- conflicted
+++ resolved
@@ -3,10 +3,7 @@
 description: General/Logo component with variant support
 status: stable
 group: Atoms
-<<<<<<< HEAD
 libraryDependencies: ["adesso_cms_theme/global"]
-=======
->>>>>>> bbf18de7
 props:
   type: object
   properties:
