--- conflicted
+++ resolved
@@ -5,44 +5,20 @@
  */
 #}
 
-<<<<<<< HEAD
-{# Text paragraph configuration #}
-{% set wrapper_theme = paragraph.field_theme.value|default('light') %}
-{% set wrapper_spacing = 'none' %}
-{% set wrapper_tag = 'section' %}
-{% set wrapper_css_class = [
-  'paragraph',
-  'paragraph--type--' ~ paragraph.bundle|clean_class,
-  view_mode ? 'paragraph--view-mode--' ~ view_mode|clean_class,
-  not paragraph.isPublished() ? 'paragraph--unpublished'
-]|join(' ') %}
-
-{# Embed the paragraph-wrapper component using slots #}
-{% embed 'adesso_cms_theme:paragraph-wrapper' with {
-  theme: wrapper_theme,
-  spacing: wrapper_spacing,
-  tag: wrapper_tag,
-  className: wrapper_css_class,
-  attributes: attributes
-} %}
-
-{% block content %}
-=======
 {# Text paragraph configuration - uses light theme and no spacing by default #}
 {% set default_theme = 'light' %}
 {% set default_spacing = 'none' %}
 {% include '@adesso_cms_theme/_mixins/paragraph-config.twig' %} {# Embed the paragraph-wrapper component using slots #} {% embed
 'adesso_cms_theme:paragraph-wrapper' with { theme: wrapper_theme, spacing: wrapper_spacing, tag: wrapper_tag, className:
 wrapper_css_class, attributes: attributes } %} {% block content %}
->>>>>>> 07d70825
 <div class="py-8 px-4 mx-auto container lg:py-16">
   {% embed 'adesso_cms_theme:text' with {
     text_layout: paragraph.field_text_layout.value ?? 'left',
+    title: paragraph.field_title.value,
     is_dark: wrapper_theme == 'dark',
+    pre_headline: paragraph.field_pre_headline.value,
     body: content.field_body,
   } only %}
-    {% block title %}{{ content.field_title }}{% endblock %}
-    {% block pre_headline %}{{ content.field_pre_headline }}{% endblock %}
     {% block primary_action %}
       {% if paragraph.field_link.entity %}
         {{ content.field_link }}
@@ -55,6 +31,4 @@
     {% endblock %}
   {% endembed %}
 </div>
-{% endblock %}
-
-{% endembed %}+{% endblock %} {% endembed %}