--- conflicted
+++ resolved
@@ -2,12 +2,9 @@
 name: Embed
 description: Editorial/Embed component
 status: stable
-<<<<<<< HEAD
 group: Atoms
 libraryDependencies: ["adesso_cms_theme/global"]
-=======
 group: Utilities
->>>>>>> bbf18de7
 props:
   type: object
   properties:
