--- conflicted
+++ resolved
@@ -1,4 +1,4 @@
-$schema: https://git.drupalcode.org/project/drupal/-/raw/10.1.x/core/modules/sdc/src/metadata.schema.json
+$schema: https://git.drupalcode.org/project/drupal/-/raw/11.x/core/modules/sdc/src/metadata.schema.json
 name: Hero
 description: Editorial/Hero component
 props:
@@ -57,18 +57,8 @@
           type: string
         icon:
           type: string
-<<<<<<< HEAD
-slots:
-  content:
-    title: Content
-    description: Hero content area with heading and text
-  primary_action:
-    title: Primary Action
-    description: Primary call-to-action button/link area for field_link
-  secondary_action:
-    title: Secondary Action
-    description: Secondary call-to-action button/link area for field_link2
-=======
+status: stable
+group: organism
 
 slots:
   pre_headline:
@@ -89,10 +79,17 @@
     required: false
   actions:
     title: 'Hero Actions'
-    description: 'Primary and secondary action buttons'
+    description: 'Combined primary and secondary action buttons'
+    required: false
+  primary_action:
+    title: 'Primary Action'
+    description: 'Primary call-to-action button/link area for field_link'
+    required: false
+  secondary_action:
+    title: 'Secondary Action'
+    description: 'Secondary call-to-action button/link area for field_link2'
     required: false
   overlay:
     title: 'Content Overlay'
     description: 'Additional overlay content for video backgrounds'
-    required: false
->>>>>>> caced52d
+    required: false