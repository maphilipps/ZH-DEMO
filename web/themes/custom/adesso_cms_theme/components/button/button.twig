{# Build shared class strings #}
{%- set base_classes = 'inline-flex items-center justify-center whitespace-nowrap text-sm font-medium rounded-lg shadow transition-colors focus-visible:outline-none focus-visible:ring-1 focus-visible:ring-ring disabled:pointer-events-none disabled:opacity-50' -%}

{%- set variant_classes = '' -%}
{%- if variant|default('') == 'secondary' -%}
  {%- set variant_classes = 'bg-secondary text-secondary-foreground hover:bg-secondary/80' -%}
{%- elseif variant|default('') == 'outline' -%}
  {%- set variant_classes = 'border border-input bg-background hover:bg-accent hover:text-accent-foreground' -%}
{%- elseif variant|default('') == 'ghost' -%}
  {%- set variant_classes = 'hover:bg-accent hover:text-accent-foreground' -%}
{%- elseif variant|default('') == 'destructive' -%}
  {%- set variant_classes = 'bg-destructive text-destructive-foreground hover:bg-destructive/90' -%}
{%- else -%}
  {%- set variant_classes = 'bg-primary text-primary-foreground hover:bg-primary/90' -%}
{%- endif -%}

{%- set size_classes = '' -%}
{%- if size|default('') == 'sm' -%}
  {%- set size_classes = 'h-8 px-3 py-1.5 text-xs' -%}
{%- elseif size|default('') == 'lg' -%}
  {%- set size_classes = 'h-12 px-6 py-3 text-lg' -%}
{%- elseif size|default('') == 'icon' -%}
  {%- set size_classes = 'h-9 w-9 p-0' -%}
{%- else -%}
  {%- set size_classes = 'h-9 px-4 py-2' -%}
{%- endif -%}

{%- set all_classes = [base_classes, variant_classes, size_classes, modifier|default('')]|join(' ')|trim -%}

{# Extract icon rendering to avoid duplication #}
{%- set icon_html -%}
  {% if icon|default('') %}
    <i data-lucide="{{ icon|default('') }}" width="18" height="18" class="{{ text ? 'ml-2 h-4 w-4' : 'h-4 w-4' }}"></i>
  {% endif %}
{%- endset -%}

{% if url|default('') %}
  <a href="{{ url|default('') }}" class="{{ all_classes }}">
    {{ text|default('') }}{{ icon_html }}
  </a>
{% else %}
<<<<<<< HEAD
<button
  type="{{ type|default('button') }}"
  class="inline-flex items-center justify-center whitespace-nowrap text-sm font-medium shadow transition-colors focus-visible:outline-none focus-visible:ring-1 focus-visible:ring-ring disabled:pointer-events-none disabled:opacity-50
    {% if variant|default('') == 'secondary' %}
      bg-secondary text-secondary-foreground hover:bg-secondary/80
    {% elseif variant|default('') == 'outline' %}
      border border-input bg-background hover:bg-accent hover:text-accent-foreground
    {% elseif variant|default('') == 'ghost' %}
      hover:bg-accent hover:text-accent-foreground
    {% elseif variant|default('') == 'destructive' %}
      bg-destructive text-destructive-foreground hover:bg-destructive/90
    {% else %}
      bg-primary text-primary-foreground hover:bg-primary/90
    {% endif %}
    {% if size|default('') == 'sm' %}
      h-8 px-3 py-1.5 text-xs
    {% elseif size|default('') == 'lg' %}
      h-12 px-6 py-3 text-lg
    {% else %}
      h-9 px-4 py-2
    {% endif %}
    {{ modifier|default('') ? ' ' ~ modifier|default('') : '' }}"
>
  {{ text|default('') }} {% if icon|default('') %}
  <i data-lucide="{{ icon|default('') }}" width="18" height="18" class="ml-2 h-4 w-4"></i>
  {% endif %}
</button>
=======
  <button class="{{ all_classes }}" type="{{ type|default('button') }}">
    {{ text|default('') }}{{ icon_html }}
  </button>
>>>>>>> bbf18de7
{% endif %}<|MERGE_RESOLUTION|>--- conflicted
+++ resolved
@@ -39,37 +39,7 @@
     {{ text|default('') }}{{ icon_html }}
   </a>
 {% else %}
-<<<<<<< HEAD
-<button
-  type="{{ type|default('button') }}"
-  class="inline-flex items-center justify-center whitespace-nowrap text-sm font-medium shadow transition-colors focus-visible:outline-none focus-visible:ring-1 focus-visible:ring-ring disabled:pointer-events-none disabled:opacity-50
-    {% if variant|default('') == 'secondary' %}
-      bg-secondary text-secondary-foreground hover:bg-secondary/80
-    {% elseif variant|default('') == 'outline' %}
-      border border-input bg-background hover:bg-accent hover:text-accent-foreground
-    {% elseif variant|default('') == 'ghost' %}
-      hover:bg-accent hover:text-accent-foreground
-    {% elseif variant|default('') == 'destructive' %}
-      bg-destructive text-destructive-foreground hover:bg-destructive/90
-    {% else %}
-      bg-primary text-primary-foreground hover:bg-primary/90
-    {% endif %}
-    {% if size|default('') == 'sm' %}
-      h-8 px-3 py-1.5 text-xs
-    {% elseif size|default('') == 'lg' %}
-      h-12 px-6 py-3 text-lg
-    {% else %}
-      h-9 px-4 py-2
-    {% endif %}
-    {{ modifier|default('') ? ' ' ~ modifier|default('') : '' }}"
->
-  {{ text|default('') }} {% if icon|default('') %}
-  <i data-lucide="{{ icon|default('') }}" width="18" height="18" class="ml-2 h-4 w-4"></i>
-  {% endif %}
-</button>
-=======
   <button class="{{ all_classes }}" type="{{ type|default('button') }}">
     {{ text|default('') }}{{ icon_html }}
   </button>
->>>>>>> bbf18de7
 {% endif %}