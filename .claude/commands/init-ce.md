--- conflicted
+++ resolved
@@ -50,15 +50,11 @@
 - Performance and security practices evolve based on discovered patterns
 - Higher pre-production bug detection rates through systematic analysis
 
-<<<<<<< HEAD
-=======
 ### Frontend Testing Requirements
 - **Playwright MCP Integration**: All UI components must be tested with Playwright MCP for browser automation
 - **Storybook Component Testing**: Every frontend component requires Storybook stories and visual regression tests
 - **Accessibility Compliance**: Automated a11y testing integrated into development workflow
 - **Cross-browser Validation**: Components tested across major browsers automatically
-
->>>>>>> 4cdc9cd8
 4. Create the following learning infrastructure:
    - Directories: .claude/learning/, .claude/learning/decisions/, .claude/learning/patterns/, .claude/learning/failures/
    - Files: .claude/hooks/ for automated learning capture, .claude/templates/ for improvement documentation
