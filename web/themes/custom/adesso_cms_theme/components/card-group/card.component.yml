--- conflicted
+++ resolved
@@ -2,10 +2,7 @@
 name: Card
 status: stable
 group: Molecules
-<<<<<<< HEAD
 libraryDependencies: ["adesso_cms_theme/global"]
-=======
->>>>>>> bbf18de7
 description: 'A single card component.'
 props:
   type: object
