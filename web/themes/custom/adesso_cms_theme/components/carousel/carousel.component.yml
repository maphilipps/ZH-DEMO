--- conflicted
+++ resolved
@@ -44,11 +44,7 @@
     required: false
   items:
     title: 'Carousel Items'
-<<<<<<< HEAD
     description: 'Individual carousel item content - uses optimized field rendering (no render|striptags)'
-=======
-    description: 'Individual carousel item content (field_carousel_item)'
->>>>>>> a46f8fce
     required: true
   navigation:
     title: 'Custom Navigation'
