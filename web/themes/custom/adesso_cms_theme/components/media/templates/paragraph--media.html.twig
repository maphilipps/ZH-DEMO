{#
/**
 * @file
 * Media paragraph template using paragraph-wrapper component with embed pattern.
 */
#}

{# Media paragraph configuration #}
{% include '@adesso_cms_theme/_mixins/paragraph-config.twig' %}

{# Embed the paragraph-wrapper component using slots #}
{% embed 'adesso_cms_theme:paragraph-wrapper' with {
  theme: wrapper_theme,
  spacing: wrapper_spacing,
  tag: wrapper_tag,
  className: wrapper_css_class,
  attributes: attributes
} %}

{% block prefix %}
  {{ title_prefix }}
  {{ title_suffix }}
{% endblock %}

{% block content %}
<div class="py-8 px-4 mx-auto container lg:py-16">
<<<<<<< HEAD
  {% if content.field_pre_headline or content.field_title %} {% embed 'adesso_cms_theme:section-header' with { 
    alignment: 'center',
    title_tag: 'h2', 
    pre_headline_tag: 'span', 
    title_visual_level: '2', 
    pre_headline_visual_level: '3',
    additional_classes: 'mb-8' 
  } only %}
    {% block title %}{{ content.field_title }}{% endblock %}
    {% block pre_headline %}{{ content.field_pre_headline }}{% endblock %}
  {% endembed %} {% endif %} {% include 'adesso_cms_theme:media' with { media: content.field_media, }
  only %}
=======
  {% if content.field_pre_headline or content.field_title %}
    {% include 'adesso_cms_theme:section-header' with {
      title: content.field_title,
      pre_headline: content.field_pre_headline,
      alignment: 'center',
      title_tag: 'h2',
      pre_headline_tag: 'span',
      title_visual_level: '2',
      pre_headline_visual_level: '3',
      additional_classes: 'mb-8'
    } %}
  {% endif %}
  
  {% include 'adesso_cms_theme:media' with {
    media: content.field_media,
  } only %}
>>>>>>> 07d70825
</div>
{% endblock %}

{% endembed %}<|MERGE_RESOLUTION|>--- conflicted
+++ resolved
@@ -24,20 +24,6 @@
 
 {% block content %}
 <div class="py-8 px-4 mx-auto container lg:py-16">
-<<<<<<< HEAD
-  {% if content.field_pre_headline or content.field_title %} {% embed 'adesso_cms_theme:section-header' with { 
-    alignment: 'center',
-    title_tag: 'h2', 
-    pre_headline_tag: 'span', 
-    title_visual_level: '2', 
-    pre_headline_visual_level: '3',
-    additional_classes: 'mb-8' 
-  } only %}
-    {% block title %}{{ content.field_title }}{% endblock %}
-    {% block pre_headline %}{{ content.field_pre_headline }}{% endblock %}
-  {% endembed %} {% endif %} {% include 'adesso_cms_theme:media' with { media: content.field_media, }
-  only %}
-=======
   {% if content.field_pre_headline or content.field_title %}
     {% include 'adesso_cms_theme:section-header' with {
       title: content.field_title,
@@ -54,7 +40,6 @@
   {% include 'adesso_cms_theme:media' with {
     media: content.field_media,
   } only %}
->>>>>>> 07d70825
 </div>
 {% endblock %}
 
