<<<<<<< HEAD
{# /** * @file * Pricing card paragraph template (child component - no wrapper needed). */ #} {% set link =
content.field_link[0] ? { url: content.field_link[0]['#url']|striptags, title:
content.field_link[0]['#title']|striptags, } : {} %} {{ title_prefix }} {{ title_suffix }} {% embed
'@adesso_cms_theme/pricing/pricing-card.twig' with { "title": content.field_title|striptags, "pre_headline":
content.field_eyebrow|striptags, "features":
content.field_features_text|striptags|striptags|trim|split('\n'), "cta_link": link, } only %}{% endembed %}
=======
{#
/**
 * @file
 * Pricing card paragraph template using slot-based field rendering.
 */
#}

{{ title_prefix }}
{{ title_suffix }}

{% embed 'adesso_cms_theme:pricing-card' with {
  title: paragraph.field_title.value,
  pre_headline: paragraph.field_eyebrow.value,
} only %}
  {% block content %}
    {# Use slot-based rendering for features field - maintains proper Drupal rendering pipeline #}
    {{ content.field_features_text }}
  {% endblock %}
  {% block primary_action %}
    {# Use slot-based rendering for link field - maintains proper Drupal rendering pipeline #}
    {{ content.field_link }}
  {% endblock %}
{% endembed %}
>>>>>>> 179a924d
<|MERGE_RESOLUTION|>--- conflicted
+++ resolved
@@ -1,11 +1,3 @@
-<<<<<<< HEAD
-{# /** * @file * Pricing card paragraph template (child component - no wrapper needed). */ #} {% set link =
-content.field_link[0] ? { url: content.field_link[0]['#url']|striptags, title:
-content.field_link[0]['#title']|striptags, } : {} %} {{ title_prefix }} {{ title_suffix }} {% embed
-'@adesso_cms_theme/pricing/pricing-card.twig' with { "title": content.field_title|striptags, "pre_headline":
-content.field_eyebrow|striptags, "features":
-content.field_features_text|striptags|striptags|trim|split('\n'), "cta_link": link, } only %}{% endembed %}
-=======
 {#
 /**
  * @file
@@ -28,5 +20,4 @@
     {# Use slot-based rendering for link field - maintains proper Drupal rendering pipeline #}
     {{ content.field_link }}
   {% endblock %}
-{% endembed %}
->>>>>>> 179a924d
+{% endembed %}