--- conflicted
+++ resolved
@@ -61,28 +61,8 @@
         text:
           type: string
           title: 'Text'
-<<<<<<< HEAD
-slots:
-  media:
-    title: 'Card Media'
-    description: 'Media content for the card (field_media)'
-=======
 
 slots:
   media:
     title: 'Card Media'
-    description: 'Media content for the card'
-    required: false
-  title:
-    title: 'Card Title'
-    description: 'Main card title and heading'
-    required: false
-  content:
-    title: 'Card Content'
-    description: 'Card body and summary content'
-    required: false
-  actions:
-    title: 'Card Actions'
-    description: 'Action buttons and links'
->>>>>>> caced52d
-    required: false+    description: 'Media content for the card (field_media)'