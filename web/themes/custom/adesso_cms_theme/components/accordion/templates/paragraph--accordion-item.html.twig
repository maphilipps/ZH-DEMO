{#
/**
 * @file
 * Accordion item paragraph template (child component - no wrapper needed).
 */
#}

{% set is_expanded = false %}

{{ title_prefix }}
{{ title_suffix }}

{% embed 'adesso_cms_theme:accordion-item' with {
<<<<<<< HEAD
  "item": {
    "accordion_instance": paragraph.id(),
    "is_expanded": is_expanded,
    "link": content.field_link ? {
      "url": content.field_link.0["#url"],
      "title": content.field_link.0["#title"]
=======
  item: {
    accordion_instance: paragraph.id(),
    is_expanded: is_expanded,
    link: content.field_link ? {
      url: content.field_link.0["#url"],
      title: content.field_link.0["#title"]
>>>>>>> 07d70825
    } : null
  }
} only %}
  {% block heading %}{{ content.field_title }}{% endblock %}
  {% block body %}{{ content.field_body }}{% endblock %}
{% endembed %}<|MERGE_RESOLUTION|>--- conflicted
+++ resolved
@@ -11,21 +11,12 @@
 {{ title_suffix }}
 
 {% embed 'adesso_cms_theme:accordion-item' with {
-<<<<<<< HEAD
-  "item": {
-    "accordion_instance": paragraph.id(),
-    "is_expanded": is_expanded,
-    "link": content.field_link ? {
-      "url": content.field_link.0["#url"],
-      "title": content.field_link.0["#title"]
-=======
   item: {
     accordion_instance: paragraph.id(),
     is_expanded: is_expanded,
     link: content.field_link ? {
       url: content.field_link.0["#url"],
       title: content.field_link.0["#title"]
->>>>>>> 07d70825
     } : null
   }
 } only %}
