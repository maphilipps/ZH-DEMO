--- conflicted
+++ resolved
@@ -2,12 +2,9 @@
 name: Damage Report Card
 description: Compact card layout for Infrastructure Damage Reports in dashboard list view
 status: stable
-<<<<<<< HEAD
 group: Atoms
 libraryDependencies: ["adesso_cms_theme/global"]
-=======
 group: Molecules
->>>>>>> bbf18de7
 props:
   type: object
   properties:
