$schema: https://git.drupalcode.org/project/drupal/-/raw/10.1.x/core/modules/sdc/src/metadata.schema.json
name: Side-by-Side
description: Editorial/Side-by-Side component
props:
  type: object
  properties:
    pre_headline:
      type:
        - string
        - 'null'
      title: pre_headline
      description: Pre-headline text above the main title
    title:
      type: string
      title: title
      description: Side-by-Side title
    media:
      type: string
      title: media
      description: Side-by-Side image or video markup
    text:
      type: string
      title: text
      description: Side-by-Side body text
    features:
      type: object
      title: features
      description: Array of features or stat cards
      properties:
        url:
          type: string
        title:
          type: string
        icon:
          type: string
    link:
      type: object
      title: link
      description: Call to action
      properties:
        url:
          type: string
        title:
          type: string
        icon:
          type: string
    layout:
      type: string
      title: layout
      description: Controls image left/right placement
      enum:
        - left
        - right
    modifier:
      type: string
      title: modifier
      description: Additional classes for the component
    theme:
      type: string
      title: theme
      description: Theme variant for the component
      enum:
        - light
        - dark
    attributes:
      type: Drupal\Core\Template\Attribute
      title: attributes
      description: HTML attributes object for the wrapper element
slots:
<<<<<<< HEAD
  content:
    title: Content
    description: Side-by-side content area with title, text, and media
  primary_action:
    title: Primary Action
    description: Primary call-to-action button/link area for field_link
=======
  title:
    title: 'Title'
    description: 'Component title content'
    required: false
  content:
    title: 'Content'
    description: 'Main component content'
    required: true
>>>>>>> caced52d
<|MERGE_RESOLUTION|>--- conflicted
+++ resolved
@@ -1,5 +1,7 @@
-$schema: https://git.drupalcode.org/project/drupal/-/raw/10.1.x/core/modules/sdc/src/metadata.schema.json
+$schema: https://git.drupalcode.org/project/drupal/-/raw/11.x/core/modules/sdc/src/metadata.schema.json
 name: Side-by-Side
+status: stable
+group: organism
 description: Editorial/Side-by-Side component
 props:
   type: object
@@ -67,20 +69,15 @@
       title: attributes
       description: HTML attributes object for the wrapper element
 slots:
-<<<<<<< HEAD
-  content:
-    title: Content
-    description: Side-by-side content area with title, text, and media
-  primary_action:
-    title: Primary Action
-    description: Primary call-to-action button/link area for field_link
-=======
   title:
     title: 'Title'
-    description: 'Component title content'
+    description: 'Side-by-side component title content'
     required: false
   content:
     title: 'Content'
-    description: 'Main component content'
+    description: 'Main side-by-side content area with text and media'
     required: true
->>>>>>> caced52d
+  primary_action:
+    title: 'Primary Action'
+    description: 'Primary call-to-action button/link area for field_link'
+    required: false