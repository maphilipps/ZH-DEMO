--- conflicted
+++ resolved
@@ -19,7 +19,6 @@
         - image_bottom
         - image_bottom_split
         - video_background
-<<<<<<< HEAD
     link:
       type: object
       title: link
@@ -42,7 +41,6 @@
           type: string
         icon:
           type: string
-=======
 status: stable
 group: Organisms
 
@@ -79,6 +77,5 @@
     title: 'Content Overlay'
     description: 'Additional overlay content for video backgrounds'
     required: false
->>>>>>> bbf18de7
 libraryDependencies:
   - adesso_cms_theme/global