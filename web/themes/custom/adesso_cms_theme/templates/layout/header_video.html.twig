{#
/**
 * @file
 * Video Header Template
 * New header with video background and integrated navigation
 * 
 * Replaces the simple blue header with a modern video header
 */
#}

<header role="banner" class="video-header relative w-full min-h-screen overflow-hidden">
  {# Video Background #}
  <div class="absolute inset-0 z-0">
    <div class="relative w-full h-full">
      {# Animated gradient background as video placeholder #}
      <div class="absolute inset-0 bg-gradient-to-br from-primary via-purple-600 to-blue-600 animate-pulse"></div>
      
      {# Animated overlay pattern #}
      <div class="absolute inset-0 opacity-20">
        <div class="absolute inset-0 bg-[radial-gradient(circle_at_50%_50%,rgba(255,255,255,0.1)_0%,transparent_70%)] animate-pulse"></div>
      </div>
      
      {# Video Overlay for better text readability #}
      <div class="absolute inset-0 bg-black/30"></div>
    </div>
  </div>

  {# Navigation Bar #}
  <nav class="relative z-20 w-full">
    <div class="absolute top-0 left-0 right-0 bg-black/20 backdrop-blur-sm">
      <div class="container mx-auto px-4 py-4">
        <div class="flex items-center justify-between">
          {# Logo #}
          <div class="flex items-center">
            <a href="/" class="block h-auto" aria-label="{{ 'Go to homepage'|t }}">
              <span class="text-2xl font-bold text-white">{{ 'adesso CMS'|t }}</span>
            </a>
          </div>
          
          {# Desktop Navigation #}
          <div class="hidden lg:flex">
            {% include '@adesso_cms_theme/main_desktop.html.twig' %}
          </div>
          
          {# Mobile Navigation #}
          {% include '@adesso_cms_theme/main_mobile.html.twig' %}
        </div>
      </div>
    </div>
  </nav>

  {# Hero Content Area #}
  <div class="relative z-10 flex items-center justify-center min-h-screen">
    <div class="container mx-auto px-4 text-center text-white">
      <div class="container mx-auto">
        {# Pre-headline #}
        <p class="text-xl mb-4 text-gray-200 uppercase tracking-wider">
          Willkommen bei
        </p>
        
        {# Main headline #}
        <h1 class="text-4xl md:text-6xl lg:text-7xl font-extrabold mb-6 leading-tight">
          adesso CMS
        </h1>
        
        {# Subtitle #}
        <p class="text-xl md:text-2xl mb-8 text-gray-100 max-w-2xl mx-auto">
          Moderne Content-Management-Lösung mit Drupal CMS, 
          Tailwind CSS und fortschrittlicher Komponenten-Architektur.
        </p>
        
        {# Action Buttons #}
        <div class="flex flex-col sm:flex-row gap-4 justify-center items-center">
          {% include 'adesso_cms_theme:button' with {
            url: '#features',
            text: 'Mehr erfahren',
            variant: 'default',
            size: 'lg',
<<<<<<< HEAD
            modifier: 'font-semibold'
=======
            modifier: 'px-8 py-4 font-semibold'
>>>>>>> bbf18de7
          } %}
          {% include 'adesso_cms_theme:button' with {
            url: '/contact',
            text: 'Kontakt aufnehmen',
            variant: 'outline',
<<<<<<< HEAD
            size: 'lg', 
            modifier: 'font-semibold'
=======
            size: 'lg',
            modifier: 'px-8 py-4 font-semibold border-2 border-white bg-transparent text-white hover:bg-white hover:text-gray-900'
>>>>>>> bbf18de7
          } %}
        </div>
      </div>
    </div>
  </div>

  {# Scroll Down Indicator #}
  <div class="absolute bottom-8 left-1/2 transform -translate-x-1/2 z-10 animate-bounce">
    <a href="#content" class="text-white hover:text-gray-300 transition-colors">
      <svg class="w-6 h-6" fill="none" stroke="currentColor" viewBox="0 0 24 24">
        <path stroke-linecap="round" stroke-linejoin="round" stroke-width="2" d="M19 14l-7 7m0 0l-7-7m7 7V3"></path>
      </svg>
    </a>
  </div>
</header><|MERGE_RESOLUTION|>--- conflicted
+++ resolved
@@ -76,23 +76,14 @@
             text: 'Mehr erfahren',
             variant: 'default',
             size: 'lg',
-<<<<<<< HEAD
-            modifier: 'font-semibold'
-=======
             modifier: 'px-8 py-4 font-semibold'
->>>>>>> bbf18de7
           } %}
           {% include 'adesso_cms_theme:button' with {
             url: '/contact',
             text: 'Kontakt aufnehmen',
             variant: 'outline',
-<<<<<<< HEAD
-            size: 'lg', 
-            modifier: 'font-semibold'
-=======
             size: 'lg',
             modifier: 'px-8 py-4 font-semibold border-2 border-white bg-transparent text-white hover:bg-white hover:text-gray-900'
->>>>>>> bbf18de7
           } %}
         </div>
       </div>
